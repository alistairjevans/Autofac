﻿// This software is part of the Autofac IoC container
// Copyright © 2011 Autofac Contributors
// https://autofac.org
//
// Permission is hereby granted, free of charge, to any person
// obtaining a copy of this software and associated documentation
// files (the "Software"), to deal in the Software without
// restriction, including without limitation the rights to use,
// copy, modify, merge, publish, distribute, sublicense, and/or sell
// copies of the Software, and to permit persons to whom the
// Software is furnished to do so, subject to the following
// conditions:
//
// The above copyright notice and this permission notice shall be
// included in all copies or substantial portions of the Software.
//
// THE SOFTWARE IS PROVIDED "AS IS", WITHOUT WARRANTY OF ANY KIND,
// EXPRESS OR IMPLIED, INCLUDING BUT NOT LIMITED TO THE WARRANTIES
// OF MERCHANTABILITY, FITNESS FOR A PARTICULAR PURPOSE AND
// NONINFRINGEMENT. IN NO EVENT SHALL THE AUTHORS OR COPYRIGHT
// HOLDERS BE LIABLE FOR ANY CLAIM, DAMAGES OR OTHER LIABILITY,
// WHETHER IN AN ACTION OF CONTRACT, TORT OR OTHERWISE, ARISING
// FROM, OUT OF OR IN CONNECTION WITH THE SOFTWARE OR THE USE OR
// OTHER DEALINGS IN THE SOFTWARE.

using System;
using System.Collections.Concurrent;
using System.Diagnostics;
using System.Diagnostics.CodeAnalysis;
using System.Globalization;
using System.Runtime.CompilerServices;
using System.Threading.Tasks;
using Autofac.Builder;
using Autofac.Core.Registration;
using Autofac.Core.Resolving;
using Autofac.Util;

namespace Autofac.Core.Lifetime
{
    /// <summary>
    /// Lifetime scope implementation.
    /// </summary>
    [DebuggerDisplay("Tag = {Tag}, IsDisposed = {IsDisposed}")]
    [SuppressMessage("Microsoft.ApiDesignGuidelines", "CA2213", Justification = "The creator of the parent lifetime scope is responsible for disposal.")]
    public class LifetimeScope : Disposable, ISharingLifetimeScope, IServiceProvider
    {
        /// <summary>
        /// Protects shared instances from concurrent access. Other members and the base class are threadsafe.
        /// </summary>
        private readonly object _synchRoot = new object();
        private readonly ConcurrentDictionary<Guid, object> _sharedInstances = new ConcurrentDictionary<Guid, object>();
        private object? _anonymousTag;

        internal static Guid SelfRegistrationId { get; } = Guid.NewGuid();

        /// <summary>
        /// The tag applied to root scopes when no other tag is specified.
        /// </summary>
        public static readonly object RootTag = "root";

        [MethodImpl(MethodImplOptions.AggressiveInlining)]
        private object MakeAnonymousTag() => _anonymousTag = new object();

        /// <summary>
        /// Initializes a new instance of the <see cref="LifetimeScope"/> class.
        /// </summary>
        /// <param name="tag">The tag applied to the <see cref="ILifetimeScope"/>.</param>
        /// <param name="componentRegistry">Components used in the scope.</param>
        /// <param name="parent">Parent scope.</param>
        protected LifetimeScope(IComponentRegistry componentRegistry, LifetimeScope parent, object tag)
            : this(componentRegistry, tag)
        {
            ParentLifetimeScope = parent ?? throw new ArgumentNullException(nameof(parent));
            RootLifetimeScope = ParentLifetimeScope.RootLifetimeScope;
        }

        /// <summary>
        /// Initializes a new instance of the <see cref="LifetimeScope"/> class.
        /// </summary>
        /// <param name="tag">The tag applied to the <see cref="ILifetimeScope"/>.</param>
        /// <param name="componentRegistry">Components used in the scope.</param>
        public LifetimeScope(IComponentRegistry componentRegistry, object tag)
        {
            _sharedInstances[SelfRegistrationId] = this;
            ComponentRegistry = componentRegistry ?? throw new ArgumentNullException(nameof(componentRegistry));
            Tag = tag ?? throw new ArgumentNullException(nameof(tag));
            RootLifetimeScope = this;
        }

        /// <summary>
        /// Initializes a new instance of the <see cref="LifetimeScope"/> class.
        /// </summary>
        /// <param name="componentRegistry">Components used in the scope.</param>
        public LifetimeScope(IComponentRegistry componentRegistry)
            : this(componentRegistry, RootTag)
        {
        }

        /// <summary>
        /// Begin a new anonymous sub-scope. Instances created via the sub-scope
        /// will be disposed along with it.
        /// </summary>
        /// <returns>A new lifetime scope.</returns>
        public ILifetimeScope BeginLifetimeScope()
        {
            return BeginLifetimeScope(MakeAnonymousTag());
        }

        /// <summary>
        /// Begin a new tagged sub-scope. Instances created via the sub-scope
        /// will be disposed along with it.
        /// </summary>
        /// <param name="tag">The tag applied to the <see cref="ILifetimeScope"/>.</param>
        /// <returns>A new lifetime scope.</returns>
        public ILifetimeScope BeginLifetimeScope(object tag)
        {
            CheckNotDisposed();
            CheckTagIsUnique(tag);

            var scope = new LifetimeScope(ComponentRegistry, this, tag);
            RaiseBeginning(scope);
            return scope;
        }

        private void CheckTagIsUnique(object tag)
        {
            if (ReferenceEquals(tag, _anonymousTag)) return;

            ISharingLifetimeScope parentScope = this;
            while (parentScope != RootLifetimeScope)
            {
                // In the scope where we are searching for parents, then the parent scope will not be null.
                if (parentScope.Tag.Equals(tag))
                {
                    throw new InvalidOperationException(
                        string.Format(CultureInfo.CurrentCulture, LifetimeScopeResources.DuplicateTagDetected, tag));
                }

                // In the scope of searching for tags, the ParentLifetimeScope will always be set.
                parentScope = parentScope.ParentLifetimeScope!;
            }
        }

        [SuppressMessage("CA1030", "CA1030", Justification = "This method raises the event; it's not the event proper.")]
        private void RaiseBeginning(ILifetimeScope scope)
        {
            var handler = ChildLifetimeScopeBeginning;
            handler?.Invoke(this, new LifetimeScopeBeginningEventArgs(scope));
        }

        /// <summary>
        /// Begin a new anonymous sub-scope, with additional components available to it.
        /// Component instances created via the new scope
        /// will be disposed along with it.
        /// </summary>
        /// <param name="configurationAction">Action on a <see cref="ContainerBuilder"/>
        /// that adds component registrations visible only in the new scope.</param>
        /// <returns>A new lifetime scope.</returns>
        /// <example>
        /// <code>
        /// IContainer cr = // ...
        /// using (var lifetime = cr.BeginLifetimeScope(builder =&gt; {
        ///         builder.RegisterType&lt;Foo&gt;();
        ///         builder.RegisterType&lt;Bar&gt;().As&lt;IBar&gt;(); })
        /// {
        ///     var foo = lifetime.Resolve&lt;Foo&gt;();
        /// }
        /// </code>
        /// </example>
        public ILifetimeScope BeginLifetimeScope(Action<ContainerBuilder> configurationAction)
        {
            return BeginLifetimeScope(MakeAnonymousTag(), configurationAction);
        }

        /// <summary>
        /// Begin a new tagged sub-scope, with additional components available to it.
        /// Component instances created via the new scope
        /// will be disposed along with it.
        /// </summary>
        /// <param name="tag">The tag applied to the <see cref="ILifetimeScope"/>.</param>
        /// <param name="configurationAction">Action on a <see cref="ContainerBuilder"/>
        /// that adds component registrations visible only in the new scope.</param>
        /// <returns>A new lifetime scope.</returns>
        /// <example>
        /// <code>
        /// IContainer cr = // ...
        /// using (var lifetime = cr.BeginLifetimeScope("unitOfWork", builder =&gt; {
        ///         builder.RegisterType&lt;Foo&gt;();
        ///         builder.RegisterType&lt;Bar&gt;().As&lt;IBar&gt;(); })
        /// {
        ///     var foo = lifetime.Resolve&lt;Foo&gt;();
        /// }
        /// </code>
        /// </example>
        public ILifetimeScope BeginLifetimeScope(object tag, Action<ContainerBuilder> configurationAction)
        {
            if (configurationAction == null) throw new ArgumentNullException(nameof(configurationAction));

            CheckNotDisposed();
            CheckTagIsUnique(tag);

            var localsBuilder = CreateScopeRestrictedRegistry(tag, configurationAction);
            var scope = new LifetimeScope(localsBuilder.Build(), this, tag);
            scope.Disposer.AddInstanceForDisposal(localsBuilder);

<<<<<<< HEAD
            if (localsBuilder.Properties.TryGetValue(MetadataKeys.ContainerBuildOptions, out var options) &&
                !((ContainerBuildOptions)options).HasFlag(ContainerBuildOptions.IgnoreStartableComponents))
=======
            if (locals.Properties.TryGetValue(MetadataKeys.ContainerBuildOptions, out var options) &&
                !((ContainerBuildOptions)options!).HasFlag(ContainerBuildOptions.IgnoreStartableComponents))
>>>>>>> d82bea50
            {
                StartableManager.StartStartableComponents(localsBuilder.Properties, scope);
            }

            // Run any build callbacks.
            BuildCallbackManager.RunBuildCallbacks(scope);

            RaiseBeginning(scope);

            return scope;
        }

        /// <summary>
        /// Creates and setup the registry for a child scope.
        /// </summary>
        /// <param name="tag">The tag applied to the <see cref="ILifetimeScope"/>.</param>
        /// <param name="configurationAction">Action on a <see cref="ContainerBuilder"/>
        /// that adds component registrations visible only in the child scope.</param>
        /// <returns>Registry to use for a child scope.</returns>
        /// <remarks>It is the responsibility of the caller to make sure that the registry is properly
        /// disposed of. This is generally done by adding the registry to the <see cref="Disposer"/>
        /// property of the child scope.</remarks>
        private IComponentRegistryBuilder CreateScopeRestrictedRegistry(object tag, Action<ContainerBuilder> configurationAction)
        {
<<<<<<< HEAD
            var restrictedRootScopeLifetime = new MatchingScopeLifetime(tag);
            var tracker = new ScopeRestrictedRegisteredServicesTracker(restrictedRootScopeLifetime);

            var fallbackProperties = new FallbackDictionary<string, object>(ComponentRegistry.Properties);
            var registryBuilder = new ComponentRegistryBuilder(tracker, fallbackProperties);

            var builder = new ContainerBuilder(fallbackProperties, registryBuilder);
=======
            var builder = new ContainerBuilder(new FallbackDictionary<string, object?>(ComponentRegistry.Properties));
>>>>>>> d82bea50

            foreach (var source in ComponentRegistry.Sources)
            {
                if (source.IsAdapterForIndividualComponents)
                    builder.RegisterSource(source);
            }

            // Issue #272: Only the most nested parent registry with HasLocalComponents is registered as an external source
            // It provides all non-adapting registrations from itself and from it's parent registries
            ISharingLifetimeScope? parent = this;
            while (parent != null)
            {
                if (parent.ComponentRegistry.HasLocalComponents)
                {
                    var externalSource = new ExternalRegistrySource(parent.ComponentRegistry);
                    builder.RegisterSource(externalSource);
                    break;
                }

                parent = parent.ParentLifetimeScope;
            }

            configurationAction(builder);

            builder.UpdateRegistry(registryBuilder);
            return registryBuilder;
        }

        /// <inheritdoc />
        public object ResolveComponent(ResolveRequest request)
        {
            if (request == null) throw new ArgumentNullException(nameof(request));

            CheckNotDisposed();

            var operation = new ResolveOperation(this);
            var handler = ResolveOperationBeginning;
            handler?.Invoke(this, new ResolveOperationBeginningEventArgs(operation));
            return operation.Execute(request);
        }

        /// <summary>
        /// Gets the parent of this node of the hierarchy, or null.
        /// </summary>
        public ISharingLifetimeScope? ParentLifetimeScope { get; }

        /// <summary>
        /// Gets the root of the sharing hierarchy.
        /// </summary>
        public ISharingLifetimeScope RootLifetimeScope { get; }

        /// <summary>
        /// Try to retrieve an instance based on a GUID key. If the instance
        /// does not exist, invoke <paramref name="creator"/> to create it.
        /// </summary>
        /// <param name="id">Key to look up.</param>
        /// <param name="creator">Creation function.</param>
        /// <returns>An instance.</returns>
        public object GetOrCreateAndShare(Guid id, Func<object> creator)
        {
            if (creator == null) throw new ArgumentNullException(nameof(creator));

            if (_sharedInstances.TryGetValue(id, out var result)) return result;

            lock (_synchRoot)
            {
                if (_sharedInstances.TryGetValue(id, out result)) return result;

                result = creator();
                if (_sharedInstances.ContainsKey(id))
                    throw new DependencyResolutionException(string.Format(CultureInfo.CurrentCulture, LifetimeScopeResources.SelfConstructingDependencyDetected, result.GetType().FullName));

                _sharedInstances.TryAdd(id, result);
            }

            return result;
        }

        /// <summary>
        /// Gets the disposer associated with this container. Instances can be associated
        /// with it manually if required.
        /// </summary>
        public IDisposer Disposer { get; } = new Disposer();

        /// <summary>
        /// Gets the tag applied to the lifetime scope.
        /// </summary>
        /// <remarks>The tag applied to this scope and the contexts generated when
        /// it resolves component dependencies.</remarks>
        public object Tag { get; }

        /// <summary>
        /// Gets the services associated with the components that provide them.
        /// </summary>
        public IComponentRegistry ComponentRegistry { get; }

        /// <summary>
        /// Releases unmanaged and - optionally - managed resources.
        /// </summary>
        /// <param name="disposing"><c>true</c> to release both managed and unmanaged resources; <c>false</c> to release only unmanaged resources.</param>
        protected override void Dispose(bool disposing)
        {
            if (disposing)
            {
                var handler = CurrentScopeEnding;

                try
                {
                    handler?.Invoke(this, new LifetimeScopeEndingEventArgs(this));
                }
                finally
                {
                    Disposer.Dispose();
                }

                // ReSharper disable once InconsistentlySynchronizedField
                _sharedInstances.Clear();
            }

            base.Dispose(disposing);
        }

        protected override async ValueTask DisposeAsync(bool disposing)
        {
            if (disposing)
            {
                var handler = CurrentScopeEnding;

                try
                {
                    handler?.Invoke(this, new LifetimeScopeEndingEventArgs(this));
                }
                finally
                {
                    await Disposer.DisposeAsync();
                }

                // ReSharper disable once InconsistentlySynchronizedField
                _sharedInstances.Clear();
            }

            // Don't call the base (which would just call the normal Dispose).
        }

        [MethodImpl(MethodImplOptions.AggressiveInlining)]
        private void CheckNotDisposed()
        {
            if (IsDisposed)
                throw new ObjectDisposedException(LifetimeScopeResources.ScopeIsDisposed, innerException: null);
        }

        /// <summary>
        /// Gets the service object of the specified type.
        /// </summary>
        /// <param name="serviceType">An object that specifies the type of service object
        /// to get.</param>
        /// <returns>
        /// A service object of type <paramref name="serviceType"/>.-or- null if there is
        /// no service object of type <paramref name="serviceType"/>.
        /// </returns>
        public object? GetService(Type serviceType)
        {
            if (serviceType == null) throw new ArgumentNullException(nameof(serviceType));

            return this.ResolveOptional(serviceType);
        }

        /// <summary>
        /// Fired when a new scope based on the current scope is beginning.
        /// </summary>
        public event EventHandler<LifetimeScopeBeginningEventArgs>? ChildLifetimeScopeBeginning;

        /// <summary>
        /// Fired when this scope is ending.
        /// </summary>
        public event EventHandler<LifetimeScopeEndingEventArgs>? CurrentScopeEnding;

        /// <summary>
        /// Fired when a resolve operation is beginning in this scope.
        /// </summary>
        public event EventHandler<ResolveOperationBeginningEventArgs>? ResolveOperationBeginning;
    }
}<|MERGE_RESOLUTION|>--- conflicted
+++ resolved
@@ -203,13 +203,8 @@
             var scope = new LifetimeScope(localsBuilder.Build(), this, tag);
             scope.Disposer.AddInstanceForDisposal(localsBuilder);
 
-<<<<<<< HEAD
             if (localsBuilder.Properties.TryGetValue(MetadataKeys.ContainerBuildOptions, out var options) &&
                 !((ContainerBuildOptions)options).HasFlag(ContainerBuildOptions.IgnoreStartableComponents))
-=======
-            if (locals.Properties.TryGetValue(MetadataKeys.ContainerBuildOptions, out var options) &&
-                !((ContainerBuildOptions)options!).HasFlag(ContainerBuildOptions.IgnoreStartableComponents))
->>>>>>> d82bea50
             {
                 StartableManager.StartStartableComponents(localsBuilder.Properties, scope);
             }
@@ -234,17 +229,13 @@
         /// property of the child scope.</remarks>
         private IComponentRegistryBuilder CreateScopeRestrictedRegistry(object tag, Action<ContainerBuilder> configurationAction)
         {
-<<<<<<< HEAD
             var restrictedRootScopeLifetime = new MatchingScopeLifetime(tag);
             var tracker = new ScopeRestrictedRegisteredServicesTracker(restrictedRootScopeLifetime);
 
-            var fallbackProperties = new FallbackDictionary<string, object>(ComponentRegistry.Properties);
+            var fallbackProperties = new FallbackDictionary<string, object?>(ComponentRegistry.Properties);
             var registryBuilder = new ComponentRegistryBuilder(tracker, fallbackProperties);
 
             var builder = new ContainerBuilder(fallbackProperties, registryBuilder);
-=======
-            var builder = new ContainerBuilder(new FallbackDictionary<string, object?>(ComponentRegistry.Properties));
->>>>>>> d82bea50
 
             foreach (var source in ComponentRegistry.Sources)
             {
